--- conflicted
+++ resolved
@@ -75,28 +75,6 @@
     elif y.ndim >= 2 and x0 is None:
         x0 = xp.zeros(y.shape[:-1] + (A.shape[0], ), dtype=y.dtype)
 
-<<<<<<< HEAD
-    if method == 'ista':
-        for i in range(maxiter):
-            x0_new = _solve_ista(yAt, AAt, x0, L, alpha, xp=xp)
-            if xp.max(xp.abs(x0_new - x0)) < tol:
-                return i, x0_new
-            else:
-                x0 = x0_new
-
-    elif method == 'fista':
-        w0 = x0
-        beta = 1.0
-        for i in range(maxiter):
-            x0_new = _solve_ista(yAt, AAt, w0, L, alpha, xp=xp)
-            if xp.max(xp.abs(x0_new - x0)) < tol:
-                return i, x0_new
-            else:
-                beta_new = 0.5 * (1.0 + np.sqrt(1.0 + 4.0 * beta * beta))
-                w0 = x0_new + (beta - 1.0) / beta_new * (x0_new - x0)
-                x0 = x0_new
-                beta = beta_new
-=======
     if mask is None:
         if method == 'ista':
             return solve_ista(y, A, alpha, x0, tol=tol, maxiter=maxiter,
@@ -106,7 +84,6 @@
                                xp=xp)
         else:
             raise NotImplementedError
->>>>>>> 61dfa2d4
     else:
         if method == 'ista':
             return solve_ista_mask(y, A, alpha, x0, tol=tol, maxiter=maxiter,
