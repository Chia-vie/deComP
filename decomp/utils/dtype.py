import numpy as np
from .exceptions import DtypeMismatchError

def float_type(dtype):
    """ Convert to equivalent float type """
    if dtype.kind == 'f':
        return dtype
    if dtype == np.complex64:
        return np.float32
    if dtype == np.complex128:
        return np.float64

<<<<<<< HEAD
    try:
        import cupy as cp
        if dtype is cp.complex64:
            return np.float32
        if dtype is cp.complex128:
            return np.float64
    except ImportError:
        pass

    raise TypeError('Unsupported data type : ' + str(dtype))
=======
    raise DtypeMismatchError('Invalid dtype is given: ' + str(dtype))
>>>>>>> ea5e0370
<|MERGE_RESOLUTION|>--- conflicted
+++ resolved
@@ -10,17 +10,4 @@
     if dtype == np.complex128:
         return np.float64
 
-<<<<<<< HEAD
-    try:
-        import cupy as cp
-        if dtype is cp.complex64:
-            return np.float32
-        if dtype is cp.complex128:
-            return np.float64
-    except ImportError:
-        pass
-
-    raise TypeError('Unsupported data type : ' + str(dtype))
-=======
-    raise DtypeMismatchError('Invalid dtype is given: ' + str(dtype))
->>>>>>> ea5e0370
+    raise DtypeMismatchError('Invalid dtype is given: ' + str(dtype))